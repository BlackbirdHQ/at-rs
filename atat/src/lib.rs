--- conflicted
+++ resolved
@@ -261,20 +261,12 @@
 
 pub use builder::ClientBuilder;
 pub use client::{Client, Mode};
-<<<<<<< HEAD
-pub use digest::{DigestResult, Digester};
-=======
 pub use digest::{DefaultDigester, DigestResult, Digester};
->>>>>>> bd4ebee2
 pub use error::Error;
 pub use ingress_manager::IngressManager;
 pub use queues::{ComQueue, Queues, ResQueue, UrcQueue};
 pub use traits::{AtatClient, AtatCmd, AtatResp, AtatUrc};
-<<<<<<< HEAD
-pub use urc_matcher::{UrcMatcher, UrcMatcherResult};
-=======
 pub use urc_matcher::{DefaultUrcMatcher, UrcMatcher, UrcMatcherResult};
->>>>>>> bd4ebee2
 
 /// Commands that can be sent from the client to the ingress manager, for
 /// configuration after initial setup. This is also used for stuff like clearing
